--- conflicted
+++ resolved
@@ -116,16 +116,6 @@
     @SafeAdminMenu.safe_call
     def _do_tower_test(self, status: AdminLabel):
         status.set("Moving platform to the top")
-<<<<<<< HEAD
-        if self._sync_tower(status):
-            status.set("Moving platform to zero")
-            self._printer.hw.towerToZero()
-            status2 = self.add_label()
-            while not self._printer.hw.isTowerOnPosition():
-                sleep(0.25)
-                status2.set(self._printer.hw.tower_position_nm)
-        self._printer.hw.powerLed("normal")
-=======
         with WarningAction(self._printer.hw.power_led):
             if self._sync_tower(status):
                 status.set("Moving platform to zero")
@@ -134,7 +124,6 @@
                 while not self._printer.hw.isTowerOnPosition():
                     sleep(0.25)
                     status2.set(self._printer.hw.getTowerPosition())
->>>>>>> 91e4c7b3
 
     @SafeAdminMenu.safe_call
     def tower_profiles(self):
